package com.bitchat.android.ui.debug

import androidx.compose.foundation.background
import androidx.compose.foundation.clickable
import androidx.compose.foundation.layout.*
import androidx.compose.foundation.lazy.LazyColumn
import androidx.compose.foundation.lazy.items
import androidx.compose.foundation.shape.RoundedCornerShape
import androidx.compose.material.icons.Icons
import androidx.compose.material.icons.filled.Bluetooth
import androidx.compose.material.icons.filled.BugReport
import androidx.compose.material.icons.filled.Cancel
import androidx.compose.material.icons.filled.Devices
import androidx.compose.material.icons.filled.PowerSettingsNew
import androidx.compose.material.icons.filled.SettingsEthernet
import androidx.compose.material3.*
import androidx.compose.runtime.*
import androidx.compose.ui.Alignment
import androidx.compose.ui.Modifier
import androidx.compose.ui.graphics.Color
import androidx.compose.ui.text.font.FontFamily
import androidx.compose.ui.text.font.FontWeight
import androidx.compose.ui.unit.dp
import androidx.compose.ui.unit.sp
import androidx.compose.ui.draw.rotate
import com.bitchat.android.mesh.BluetoothMeshService
import com.bitchat.android.services.meshgraph.MeshGraphService
import kotlinx.coroutines.launch
import androidx.compose.ui.graphics.toArgb
import androidx.compose.ui.graphics.drawscope.drawIntoCanvas
import androidx.compose.ui.graphics.nativeCanvas

@Composable
fun MeshTopologySection() {
    val colorScheme = MaterialTheme.colorScheme
    val graphService = remember { MeshGraphService.getInstance() }
    val snapshot by graphService.graphState.collectAsState()

    Surface(shape = RoundedCornerShape(12.dp), color = colorScheme.surfaceVariant.copy(alpha = 0.2f)) {
        Column(Modifier.padding(16.dp), verticalArrangement = Arrangement.spacedBy(8.dp)) {
            Row(verticalAlignment = Alignment.CenterVertically, horizontalArrangement = Arrangement.spacedBy(8.dp)) {
                Icon(Icons.Filled.SettingsEthernet, contentDescription = null, tint = Color(0xFF8E8E93))
                Text("mesh topology", fontFamily = FontFamily.Monospace, fontSize = 14.sp, fontWeight = FontWeight.Medium)
            }
            val nodes = snapshot.nodes
            val edges = snapshot.edges
            val empty = nodes.isEmpty()
            if (empty) {
                Text("no gossip yet", fontFamily = FontFamily.Monospace, fontSize = 11.sp, color = colorScheme.onSurface.copy(alpha = 0.6f))
            } else {
                androidx.compose.foundation.Canvas(Modifier.fillMaxWidth().height(220.dp).background(colorScheme.surface.copy(alpha = 0.4f))) {
                    val w = size.width
                    val h = size.height
                    val cx = w / 2f
                    val cy = h / 2f
                    val radius = (minOf(w, h) * 0.36f)
                    val n = nodes.size
                    if (n == 1) {
                        // Single node centered
                        drawCircle(color = Color(0xFF00C851), radius = 12f, center = androidx.compose.ui.geometry.Offset(cx, cy))
                    } else {
                        // Circular layout
                        val positions = nodes.mapIndexed { i, node ->
                            val angle = (2 * Math.PI * i.toDouble()) / n
                            val x = cx + (radius * Math.cos(angle)).toFloat()
                            val y = cy + (radius * Math.sin(angle)).toFloat()
                            node.peerID to androidx.compose.ui.geometry.Offset(x, y)
                        }.toMap()

                        // Draw edges
                        edges.forEach { e ->
                            val p1 = positions[e.a]
                            val p2 = positions[e.b]
                            if (p1 != null && p2 != null) {
                                drawLine(color = Color(0xFF4A90E2), start = p1, end = p2, strokeWidth = 2f)
                            }
                        }

                        // Draw nodes
                        nodes.forEach { node ->
                            val pos = positions[node.peerID] ?: androidx.compose.ui.geometry.Offset(cx, cy)
                            drawCircle(color = Color(0xFF00C851), radius = 10f, center = pos)
                        }

                        // Draw labels near nodes (nickname or short ID)
                        val labelColor = colorScheme.onSurface.toArgb()
                        val textSizePx = 10.sp.toPx()
                        drawIntoCanvas { canvas ->
                            val paint = android.graphics.Paint().apply {
                                isAntiAlias = true
                                color = labelColor
                                textSize = textSizePx
                            }
                            nodes.forEach { node ->
                                val pos = positions[node.peerID] ?: androidx.compose.ui.geometry.Offset(cx, cy)
                                val label = (node.nickname?.takeIf { it.isNotBlank() } ?: node.peerID.take(8))
                                canvas.nativeCanvas.drawText(label, pos.x + 12f, pos.y - 12f, paint)
                            }
                        }
                    }
                }
                // Label list for clarity under the canvas
                LazyColumn(modifier = Modifier.fillMaxWidth().heightIn(max = 140.dp)) {
                    items(nodes) { node ->
                        val label = "${node.peerID.take(8)} • ${node.nickname ?: "unknown"}"
                        Text(label, fontFamily = FontFamily.Monospace, fontSize = 11.sp, color = colorScheme.onSurface.copy(alpha = 0.85f))
                    }
                }
            }
        }
    }
}

@OptIn(ExperimentalMaterial3Api::class)
@Composable
fun DebugSettingsSheet(
    isPresented: Boolean,
    onDismiss: () -> Unit,
    meshService: BluetoothMeshService
) {
    val sheetState = rememberModalBottomSheetState(skipPartiallyExpanded = false)
    val colorScheme = MaterialTheme.colorScheme
    val manager = remember { DebugSettingsManager.getInstance() }

    val verboseLogging by manager.verboseLoggingEnabled.collectAsState()
    val gattServerEnabled by manager.gattServerEnabled.collectAsState()
    val gattClientEnabled by manager.gattClientEnabled.collectAsState()
    val packetRelayEnabled by manager.packetRelayEnabled.collectAsState()
    val maxOverall by manager.maxConnectionsOverall.collectAsState()
    val maxServer by manager.maxServerConnections.collectAsState()
    val maxClient by manager.maxClientConnections.collectAsState()
    val debugMessages by manager.debugMessages.collectAsState()
    val scanResults by manager.scanResults.collectAsState()
    val connectedDevices by manager.connectedDevices.collectAsState()
    val relayStats by manager.relayStats.collectAsState()

    // Push live connected devices from mesh service whenever sheet is visible
    LaunchedEffect(isPresented) {
        if (isPresented) {
            // Poll device list periodically for now (TODO: add callbacks)
            while (true) {
                val entries = meshService.connectionManager.getConnectedDeviceEntries()
                val mapping = meshService.getDeviceAddressToPeerMapping()
                val peers = mapping.values.toSet()
                val nicknames = meshService.getPeerNicknames()
                val directMap = peers.associateWith { pid -> meshService.getPeerInfo(pid)?.isDirectConnection == true }
                val devices = entries.map { (address, isClient, rssi) ->
                    val pid = mapping[address]
                    com.bitchat.android.ui.debug.ConnectedDevice(
                        deviceAddress = address,
                        peerID = pid,
                        nickname = pid?.let { nicknames[it] },
                        rssi = rssi,
                        connectionType = if (isClient) ConnectionType.GATT_CLIENT else ConnectionType.GATT_SERVER,
                        isDirectConnection = pid?.let { directMap[it] } ?: false
                    )
                }
                manager.updateConnectedDevices(devices)
                kotlinx.coroutines.delay(1000)
            }
        }
    }

    val scope = rememberCoroutineScope()

    if (!isPresented) return

    ModalBottomSheet(
        onDismissRequest = onDismiss,
        sheetState = sheetState
    ) {
        LazyColumn(
            modifier = Modifier
                .fillMaxWidth()
                .padding(horizontal = 16.dp)
                .padding(bottom = 24.dp),
            verticalArrangement = Arrangement.spacedBy(16.dp)
        ) {
            item {
                Row(verticalAlignment = Alignment.CenterVertically, horizontalArrangement = Arrangement.spacedBy(8.dp)) {
                    Icon(Icons.Filled.BugReport, contentDescription = null, tint = Color(0xFFFF9500))
                    Text("debug tools", fontFamily = FontFamily.Monospace, fontSize = 18.sp, fontWeight = FontWeight.Medium)
                }
                Text(
                    text = "developer utilities for diagnostics and control",
                    fontFamily = FontFamily.Monospace,
                    fontSize = 12.sp,
                    color = colorScheme.onSurface.copy(alpha = 0.7f)
                )
            }

            // Verbose logging toggle
            item {
                Surface(shape = RoundedCornerShape(12.dp), color = colorScheme.surfaceVariant.copy(alpha = 0.2f)) {
                    Column(Modifier.padding(16.dp), verticalArrangement = Arrangement.spacedBy(10.dp)) {
                        Row(verticalAlignment = Alignment.CenterVertically, horizontalArrangement = Arrangement.spacedBy(8.dp)) {
                            Icon(Icons.Filled.SettingsEthernet, contentDescription = null, tint = Color(0xFF00C851))
                            Text("verbose logging", fontFamily = FontFamily.Monospace, fontSize = 14.sp, fontWeight = FontWeight.Medium)
                            Spacer(Modifier.weight(1f))
                            Switch(checked = verboseLogging, onCheckedChange = { manager.setVerboseLoggingEnabled(it) })
                        }
                        Text(
                            "logs peer joins/leaves, connection direction, packet routing and relays",
                            fontFamily = FontFamily.Monospace,
                            fontSize = 11.sp,
                            color = colorScheme.onSurface.copy(alpha = 0.7f)
                        )
                    }
                }
            }

            // Mesh topology visualization (moved below verbose logging)
            item {
                MeshTopologySection()
            }

            // GATT controls
            item {
                Surface(shape = RoundedCornerShape(12.dp), color = colorScheme.surfaceVariant.copy(alpha = 0.2f)) {
                    Column(Modifier.padding(16.dp), verticalArrangement = Arrangement.spacedBy(12.dp)) {
                        Row(verticalAlignment = Alignment.CenterVertically, horizontalArrangement = Arrangement.spacedBy(8.dp)) {
                            Icon(Icons.Filled.Bluetooth, contentDescription = null, tint = Color(0xFF007AFF))
                            Text("bluetooth roles", fontFamily = FontFamily.Monospace, fontSize = 14.sp, fontWeight = FontWeight.Medium)
                        }
                        Row(verticalAlignment = Alignment.CenterVertically) {
                            Text("gatt server", fontFamily = FontFamily.Monospace, modifier = Modifier.weight(1f))
                            Switch(checked = gattServerEnabled, onCheckedChange = {
                                manager.setGattServerEnabled(it)
                                scope.launch {
                                    if (it) meshService.connectionManager.startServer() else meshService.connectionManager.stopServer()
                                }
                            })
                        }
                        val serverCount = connectedDevices.count { it.connectionType == ConnectionType.GATT_SERVER }
                        Text("connections: $serverCount / $maxServer", fontFamily = FontFamily.Monospace, fontSize = 11.sp, color = colorScheme.onSurface.copy(alpha = 0.7f))
                        Row(verticalAlignment = Alignment.CenterVertically) {
                            Text("max server", fontFamily = FontFamily.Monospace, modifier = Modifier.width(90.dp))
                            Slider(
                                value = maxServer.toFloat(),
                                onValueChange = { manager.setMaxServerConnections(it.toInt().coerceAtLeast(1)) },
                                valueRange = 1f..32f,
                                steps = 30
                            )
                        }
                        Row(verticalAlignment = Alignment.CenterVertically) {
                            Text("gatt client", fontFamily = FontFamily.Monospace, modifier = Modifier.weight(1f))
                            Switch(checked = gattClientEnabled, onCheckedChange = {
                                manager.setGattClientEnabled(it)
                                scope.launch {
                                    if (it) meshService.connectionManager.startClient() else meshService.connectionManager.stopClient()
                                }
                            })
                        }
                        val clientCount = connectedDevices.count { it.connectionType == ConnectionType.GATT_CLIENT }
                        Text("connections: $clientCount / $maxClient", fontFamily = FontFamily.Monospace, fontSize = 11.sp, color = colorScheme.onSurface.copy(alpha = 0.7f))
                        Row(verticalAlignment = Alignment.CenterVertically) {
                            Text("max client", fontFamily = FontFamily.Monospace, modifier = Modifier.width(90.dp))
                            Slider(
                                value = maxClient.toFloat(),
                                onValueChange = { manager.setMaxClientConnections(it.toInt().coerceAtLeast(1)) },
                                valueRange = 1f..32f,
                                steps = 30
                            )
                        }
                        val overallCount = connectedDevices.size
                        Text("connections: $overallCount / $maxOverall", fontFamily = FontFamily.Monospace, fontSize = 11.sp, color = colorScheme.onSurface.copy(alpha = 0.7f))
                        Row(verticalAlignment = Alignment.CenterVertically) {
                            Text("max overall", fontFamily = FontFamily.Monospace, modifier = Modifier.width(90.dp))
                            Slider(
                                value = maxOverall.toFloat(),
                                onValueChange = { manager.setMaxConnectionsOverall(it.toInt().coerceAtLeast(1)) },
                                valueRange = 1f..32f,
                                steps = 30
                            )
                        }
                        Text(
                            "turn roles on/off and close all connections when disabled",
                            fontFamily = FontFamily.Monospace,
                            fontSize = 11.sp,
                            color = colorScheme.onSurface.copy(alpha = 0.7f)
                        )
                    }
                }
            }

            // Packet relay controls and stats
            item {
                Surface(shape = RoundedCornerShape(12.dp), color = colorScheme.surfaceVariant.copy(alpha = 0.2f)) {
                    Column(Modifier.padding(16.dp), verticalArrangement = Arrangement.spacedBy(12.dp)) {
                        Row(verticalAlignment = Alignment.CenterVertically, horizontalArrangement = Arrangement.spacedBy(8.dp)) {
                            Icon(Icons.Filled.PowerSettingsNew, contentDescription = null, tint = Color(0xFFFF9500))
                            Text("packet relay", fontFamily = FontFamily.Monospace, fontSize = 14.sp, fontWeight = FontWeight.Medium)
                            Spacer(Modifier.weight(1f))
                            Switch(checked = packetRelayEnabled, onCheckedChange = { manager.setPacketRelayEnabled(it) })
                        }
                        Text("since start: ${relayStats.totalRelaysCount}", fontFamily = FontFamily.Monospace, fontSize = 11.sp)
                        Text("last 10s: ${relayStats.last10SecondRelays} • 1m: ${relayStats.lastMinuteRelays} • 15m: ${relayStats.last15MinuteRelays}", fontFamily = FontFamily.Monospace, fontSize = 11.sp)
                        // Realtime graph: per-second relays, full-width canvas, bottom-up bars, fast decay
                        var series by remember { mutableStateOf(List(60) { 0f }) }
                        LaunchedEffect(isPresented) {
                            while (isPresented) {
                                val s = relayStats.lastSecondRelays.toFloat()
                                val last = series.lastOrNull() ?: 0f
                                // Faster decay and smoothing
                                val v = last * 0.5f + s * 0.5f
                                series = (series + v).takeLast(60)
                                kotlinx.coroutines.delay(400)
                            }
                        }
                        val maxValRaw = series.maxOrNull() ?: 0f
                        val maxVal = if (maxValRaw > 0f) maxValRaw else 0f
                        val leftGutter = 40.dp
                        Box(Modifier.fillMaxWidth().height(56.dp)) {
                            // Graph canvas
                            androidx.compose.foundation.Canvas(Modifier.fillMaxSize()) {
                                val axisPx = leftGutter.toPx() // reserved left gutter for labels
                                val barCount = series.size
                                val availW = (size.width - axisPx).coerceAtLeast(1f)
                                val w = availW / barCount
                                val h = size.height
                                // Baseline at bottom (y = 0)
                                drawLine(
                                    color = Color(0x33888888),
                                    start = androidx.compose.ui.geometry.Offset(axisPx, h - 1f),
                                    end = androidx.compose.ui.geometry.Offset(size.width, h - 1f),
                                    strokeWidth = 1f
                                )
                                // Bars from bottom-up; skip zeros entirely
                                series.forEachIndexed { i, value ->
                                    if (value > 0f && maxVal > 0f) {
                                        val ratio = (value / maxVal).coerceIn(0f, 1f)
                                        val barHeight = (h * ratio).coerceAtLeast(0f)
                                        if (barHeight > 0.5f) {
                                            drawRect(
                                                color = Color(0xFF00C851),
                                                topLeft = androidx.compose.ui.geometry.Offset(x = axisPx + i * w, y = h - barHeight),
                                                size = androidx.compose.ui.geometry.Size(w, barHeight)
                                            )
                                        }
                                    }
                                }
                            }
                            // Left gutter layout: unit + ticks neatly aligned
                            Row(Modifier.fillMaxSize()) {
                                Box(Modifier.width(leftGutter).fillMaxHeight()) {
                                    // Unit label on the far left, centered vertically
                                    Text(
                                        "p/s",
                                        fontFamily = FontFamily.Monospace,
                                        fontSize = 10.sp,
                                        color = colorScheme.onSurface.copy(alpha = 0.7f),
                                        modifier = Modifier.align(Alignment.CenterStart).padding(start = 2.dp).rotate(-90f)
                                    )
                                    // Tick labels right-aligned in gutter, top and bottom aligned
                                    Text(
                                        "${maxVal.toInt()}",
                                        fontFamily = FontFamily.Monospace,
                                        fontSize = 10.sp,
                                        color = colorScheme.onSurface.copy(alpha = 0.7f),
                                        modifier = Modifier.align(Alignment.TopEnd).padding(end = 4.dp, top = 0.dp)
                                    )
                                    Text(
                                        "0",
                                        fontFamily = FontFamily.Monospace,
                                        fontSize = 10.sp,
                                        color = colorScheme.onSurface.copy(alpha = 0.7f),
                                        modifier = Modifier.align(Alignment.BottomEnd).padding(end = 4.dp, bottom = 0.dp)
                                    )
                                }
                                Spacer(Modifier.weight(1f))
                            }
<<<<<<< HEAD
                            // Y-axis ticks (min/max) in the left margin
                            Text("0", fontFamily = FontFamily.Monospace, fontSize = 10.sp, color = colorScheme.onSurface.copy(alpha = 0.7f), modifier = Modifier.align(Alignment.BottomStart).padding(start = 4.dp, bottom = 2.dp))
                            Text("${maxVal.toInt()}", fontFamily = FontFamily.Monospace, fontSize = 10.sp, color = colorScheme.onSurface.copy(alpha = 0.7f), modifier = Modifier.align(Alignment.TopStart).padding(start = 4.dp, top = 2.dp))
                            // Y-axis unit label (vertical)
                            Text("p/s", fontFamily = FontFamily.Monospace, fontSize = 9.sp, color = colorScheme.onSurface.copy(alpha = 0.7f), modifier = Modifier.align(Alignment.CenterStart).padding(start = 2.dp).rotate(-90f))
            }
        }
    }
}

@Composable
fun MeshTopologySection() {
    val colorScheme = MaterialTheme.colorScheme
    val graphService = remember { MeshGraphService.getInstance() }
    val snapshot by graphService.graphState.collectAsState()

    Surface(shape = RoundedCornerShape(12.dp), color = colorScheme.surfaceVariant.copy(alpha = 0.2f)) {
        Column(Modifier.padding(16.dp), verticalArrangement = Arrangement.spacedBy(8.dp)) {
            Row(verticalAlignment = Alignment.CenterVertically, horizontalArrangement = Arrangement.spacedBy(8.dp)) {
                Icon(Icons.Filled.SettingsEthernet, contentDescription = null, tint = Color(0xFF8E8E93))
                Text("mesh topology", fontFamily = FontFamily.Monospace, fontSize = 14.sp, fontWeight = FontWeight.Medium)
            }
            val nodes = snapshot.nodes
            val edges = snapshot.edges
            val empty = nodes.isEmpty()
            if (empty) {
                Text("no gossip yet", fontFamily = FontFamily.Monospace, fontSize = 11.sp, color = colorScheme.onSurface.copy(alpha = 0.6f))
            } else {
                androidx.compose.foundation.Canvas(Modifier.fillMaxWidth().height(220.dp).background(colorScheme.surface.copy(alpha = 0.4f))) {
                    val w = size.width
                    val h = size.height
                    val cx = w / 2f
                    val cy = h / 2f
                    val radius = (minOf(w, h) * 0.36f)
                    val n = nodes.size
                    if (n == 1) {
                        // Single node centered
                        drawCircle(color = Color(0xFF00C851), radius = 12f, center = androidx.compose.ui.geometry.Offset(cx, cy))
                    } else {
                        // Circular layout
                        val positions = nodes.mapIndexed { i, node ->
                            val angle = (2 * Math.PI * i.toDouble()) / n
                            val x = cx + (radius * Math.cos(angle)).toFloat()
                            val y = cy + (radius * Math.sin(angle)).toFloat()
                            node.peerID to androidx.compose.ui.geometry.Offset(x, y)
                        }.toMap()

                        // Draw edges
                        edges.forEach { e ->
                            val p1 = positions[e.a]
                            val p2 = positions[e.b]
                            if (p1 != null && p2 != null) {
                                drawLine(color = Color(0xFF4A90E2), start = p1, end = p2, strokeWidth = 2f)
                            }
=======
>>>>>>> 998ee606
                        }

                        // Draw nodes
                        nodes.forEach { node ->
                            val pos = positions[node.peerID] ?: androidx.compose.ui.geometry.Offset(cx, cy)
                            drawCircle(color = Color(0xFF00C851), radius = 10f, center = pos)
                        }
                    }
                }
                // Label list for clarity under the canvas
                LazyColumn(modifier = Modifier.fillMaxWidth().heightIn(max = 140.dp)) {
                    items(nodes) { node ->
                        val label = "${node.peerID.take(8)} • ${node.nickname ?: "unknown"}"
                        Text(label, fontFamily = FontFamily.Monospace, fontSize = 11.sp, color = colorScheme.onSurface.copy(alpha = 0.85f))
                    }
                }
            }
        }
    }
}



            // Connected devices
            item {
                Surface(shape = RoundedCornerShape(12.dp), color = colorScheme.surfaceVariant.copy(alpha = 0.2f)) {
                    Column(Modifier.padding(16.dp), verticalArrangement = Arrangement.spacedBy(8.dp)) {
                        Row(verticalAlignment = Alignment.CenterVertically, horizontalArrangement = Arrangement.spacedBy(8.dp)) {
                            Icon(Icons.Filled.Devices, contentDescription = null, tint = Color(0xFF4CAF50))
                            Text("connected devices", fontFamily = FontFamily.Monospace, fontSize = 14.sp, fontWeight = FontWeight.Medium)
                        }
                        val localAddr = remember { meshService.connectionManager.getLocalAdapterAddress() }
                        Text("our device id: ${localAddr ?: "unknown"}", fontFamily = FontFamily.Monospace, fontSize = 11.sp, color = colorScheme.onSurface.copy(alpha = 0.7f))
                        if (connectedDevices.isEmpty()) {
                            Text("none", fontFamily = FontFamily.Monospace, fontSize = 11.sp, color = colorScheme.onSurface.copy(alpha = 0.6f))
                        } else {
                            connectedDevices.forEach { dev ->
                                Surface(shape = RoundedCornerShape(8.dp), color = colorScheme.surface.copy(alpha = 0.6f)) {
                                    Row(Modifier.fillMaxWidth().padding(10.dp), verticalAlignment = Alignment.CenterVertically) {
                                        Column(Modifier.weight(1f)) {
                                            Text("${dev.peerID ?: "unknown"} • ${dev.deviceAddress}", fontFamily = FontFamily.Monospace, fontSize = 12.sp)
                                            val roleLabel = if (dev.connectionType == ConnectionType.GATT_SERVER) "as server (we host)" else "as client (we connect)"
                                            Text("${dev.nickname ?: ""} • RSSI: ${dev.rssi ?: "?"} • $roleLabel${if (dev.isDirectConnection) " • direct" else ""}", fontFamily = FontFamily.Monospace, fontSize = 11.sp, color = colorScheme.onSurface.copy(alpha = 0.7f))
                                        }
                                        Text("disconnect", color = Color(0xFFBF1A1A), fontFamily = FontFamily.Monospace, modifier = Modifier.clickable {
                                            meshService.connectionManager.disconnectAddress(dev.deviceAddress)
                                        })
                                    }
                                }
                            }
                        }
                    }
                }
            }

            // Recent scan results
            item {
                Surface(shape = RoundedCornerShape(12.dp), color = colorScheme.surfaceVariant.copy(alpha = 0.2f)) {
                    Column(Modifier.padding(16.dp), verticalArrangement = Arrangement.spacedBy(8.dp)) {
                        Row(verticalAlignment = Alignment.CenterVertically, horizontalArrangement = Arrangement.spacedBy(8.dp)) {
                            Icon(Icons.Filled.Bluetooth, contentDescription = null, tint = Color(0xFF007AFF))
                            Text("recent scan results", fontFamily = FontFamily.Monospace, fontSize = 14.sp, fontWeight = FontWeight.Medium)
                        }
                        if (scanResults.isEmpty()) {
                            Text("none", fontFamily = FontFamily.Monospace, fontSize = 11.sp, color = colorScheme.onSurface.copy(alpha = 0.6f))
                        } else {
                            scanResults.forEach { res ->
                                Surface(shape = RoundedCornerShape(8.dp), color = colorScheme.surface.copy(alpha = 0.6f)) {
                                    Row(Modifier.fillMaxWidth().padding(10.dp), verticalAlignment = Alignment.CenterVertically) {
                                        Column(Modifier.weight(1f)) {
                                            Text("${res.peerID ?: "unknown"} • ${res.deviceAddress}", fontFamily = FontFamily.Monospace, fontSize = 12.sp)
                                            Text("${res.deviceName ?: ""} • RSSI: ${res.rssi}", fontFamily = FontFamily.Monospace, fontSize = 11.sp, color = colorScheme.onSurface.copy(alpha = 0.7f))
                                        }
                                        Text("connect", color = Color(0xFF00C851), fontFamily = FontFamily.Monospace, modifier = Modifier.clickable {
                                            meshService.connectionManager.connectToAddress(res.deviceAddress)
                                        })
                                    }
                                }
                            }
                        }
                    }
                }
            }

            // Debug console
            item {
                Surface(shape = RoundedCornerShape(12.dp), color = colorScheme.surfaceVariant.copy(alpha = 0.2f)) {
                    Column(Modifier.padding(16.dp), verticalArrangement = Arrangement.spacedBy(8.dp)) {
                        Row(verticalAlignment = Alignment.CenterVertically, horizontalArrangement = Arrangement.spacedBy(8.dp)) {
                            Icon(Icons.Filled.BugReport, contentDescription = null, tint = Color(0xFFFF9500))
                            Text("debug console", fontFamily = FontFamily.Monospace, fontSize = 14.sp, fontWeight = FontWeight.Medium)
                            Spacer(Modifier.weight(1f))
                            Text("clear", color = Color(0xFFBF1A1A), fontFamily = FontFamily.Monospace, modifier = Modifier.clickable {
                                manager.clearDebugMessages()
                            })
                        }
                        Column(Modifier.heightIn(max = 260.dp).background(colorScheme.surface.copy(alpha = 0.5f)).padding(8.dp)) {
                            debugMessages.takeLast(100).reversed().forEach { msg ->
                                Text("${msg.content}", fontFamily = FontFamily.Monospace, fontSize = 11.sp)
                            }
                        }
                    }
                }
            }

            item { Spacer(Modifier.height(16.dp)) }
        }
    }
}<|MERGE_RESOLUTION|>--- conflicted
+++ resolved
@@ -340,36 +340,6 @@
                                     }
                                 }
                             }
-                            // Left gutter layout: unit + ticks neatly aligned
-                            Row(Modifier.fillMaxSize()) {
-                                Box(Modifier.width(leftGutter).fillMaxHeight()) {
-                                    // Unit label on the far left, centered vertically
-                                    Text(
-                                        "p/s",
-                                        fontFamily = FontFamily.Monospace,
-                                        fontSize = 10.sp,
-                                        color = colorScheme.onSurface.copy(alpha = 0.7f),
-                                        modifier = Modifier.align(Alignment.CenterStart).padding(start = 2.dp).rotate(-90f)
-                                    )
-                                    // Tick labels right-aligned in gutter, top and bottom aligned
-                                    Text(
-                                        "${maxVal.toInt()}",
-                                        fontFamily = FontFamily.Monospace,
-                                        fontSize = 10.sp,
-                                        color = colorScheme.onSurface.copy(alpha = 0.7f),
-                                        modifier = Modifier.align(Alignment.TopEnd).padding(end = 4.dp, top = 0.dp)
-                                    )
-                                    Text(
-                                        "0",
-                                        fontFamily = FontFamily.Monospace,
-                                        fontSize = 10.sp,
-                                        color = colorScheme.onSurface.copy(alpha = 0.7f),
-                                        modifier = Modifier.align(Alignment.BottomEnd).padding(end = 4.dp, bottom = 0.dp)
-                                    )
-                                }
-                                Spacer(Modifier.weight(1f))
-                            }
-<<<<<<< HEAD
                             // Y-axis ticks (min/max) in the left margin
                             Text("0", fontFamily = FontFamily.Monospace, fontSize = 10.sp, color = colorScheme.onSurface.copy(alpha = 0.7f), modifier = Modifier.align(Alignment.BottomStart).padding(start = 4.dp, bottom = 2.dp))
                             Text("${maxVal.toInt()}", fontFamily = FontFamily.Monospace, fontSize = 10.sp, color = colorScheme.onSurface.copy(alpha = 0.7f), modifier = Modifier.align(Alignment.TopStart).padding(start = 4.dp, top = 2.dp))
@@ -424,8 +394,6 @@
                             if (p1 != null && p2 != null) {
                                 drawLine(color = Color(0xFF4A90E2), start = p1, end = p2, strokeWidth = 2f)
                             }
-=======
->>>>>>> 998ee606
                         }
 
                         // Draw nodes
