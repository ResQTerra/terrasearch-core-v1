package com.bitchat.android

import android.content.Intent
import android.os.Bundle
import androidx.activity.ComponentActivity
import androidx.activity.OnBackPressedCallback
import androidx.activity.compose.setContent
import androidx.activity.viewModels
import androidx.compose.foundation.layout.fillMaxSize
import androidx.compose.material3.MaterialTheme
import androidx.compose.material3.Surface
import androidx.compose.runtime.Composable
import androidx.compose.runtime.collectAsState
import androidx.compose.runtime.getValue
import androidx.compose.ui.Modifier
import androidx.lifecycle.ViewModelProvider
import androidx.lifecycle.lifecycleScope
import androidx.lifecycle.repeatOnLifecycle
import androidx.lifecycle.Lifecycle
import com.bitchat.android.mesh.BluetoothMeshService
import com.bitchat.android.onboarding.BluetoothCheckScreen
import com.bitchat.android.onboarding.BluetoothStatus
import com.bitchat.android.onboarding.BluetoothStatusManager
import com.bitchat.android.onboarding.InitializationErrorScreen
import com.bitchat.android.onboarding.InitializingScreen
import com.bitchat.android.onboarding.LocationCheckScreen
import com.bitchat.android.onboarding.LocationStatus
import com.bitchat.android.onboarding.LocationStatusManager
import com.bitchat.android.onboarding.OnboardingCoordinator
import com.bitchat.android.onboarding.OnboardingState
import com.bitchat.android.onboarding.PermissionExplanationScreen
import com.bitchat.android.onboarding.PermissionManager
import com.bitchat.android.ui.ChatScreen
import com.bitchat.android.ui.ChatViewModel
import com.bitchat.android.ui.theme.BitchatTheme
import kotlinx.coroutines.delay
import kotlinx.coroutines.launch

class MainActivity : ComponentActivity() {
    
    private lateinit var permissionManager: PermissionManager
    private lateinit var onboardingCoordinator: OnboardingCoordinator
    private lateinit var bluetoothStatusManager: BluetoothStatusManager
    private lateinit var locationStatusManager: LocationStatusManager
    private lateinit var batteryOptimizationManager: BatteryOptimizationManager
    
    // Core mesh service - managed at app level
    private lateinit var meshService: BluetoothMeshService
    private val mainViewModel: MainViewModel by viewModels()
    private val chatViewModel: ChatViewModel by viewModels { 
        object : ViewModelProvider.Factory {
            override fun <T : androidx.lifecycle.ViewModel> create(modelClass: Class<T>): T {
                @Suppress("UNCHECKED_CAST")
                return ChatViewModel(application, meshService) as T
            }
        }
    }
    
<<<<<<< HEAD
    // UI state for onboarding flow
    private var onboardingState by mutableStateOf(OnboardingState.CHECKING)
    private var bluetoothStatus by mutableStateOf(BluetoothStatus.ENABLED)
    private var locationStatus by mutableStateOf(LocationStatus.ENABLED)
    private var batteryOptimizationStatus by mutableStateOf(BatteryOptimizationStatus.DISABLED)
    private var errorMessage by mutableStateOf("")
    private var isBluetoothLoading by mutableStateOf(false)
    private var isLocationLoading by mutableStateOf(false)
    private var isBatteryOptimizationLoading by mutableStateOf(false)
    
    enum class OnboardingState {
        CHECKING,
        BLUETOOTH_CHECK,
        LOCATION_CHECK,
        BATTERY_OPTIMIZATION_CHECK,
        PERMISSION_EXPLANATION,
        PERMISSION_REQUESTING,
        INITIALIZING,
        COMPLETE,
        ERROR
    }
    
    
    
=======
>>>>>>> 50cbb69e
    override fun onCreate(savedInstanceState: Bundle?) {
        super.onCreate(savedInstanceState)
        
        // Initialize core mesh service first
        meshService = BluetoothMeshService(this)
        
        // Initialize permission management
        permissionManager = PermissionManager(this)
        bluetoothStatusManager = BluetoothStatusManager(
            activity = this,
            context = this,
            onBluetoothEnabled = ::handleBluetoothEnabled,
            onBluetoothDisabled = ::handleBluetoothDisabled
        )
        locationStatusManager = LocationStatusManager(
            activity = this,
            context = this,
            onLocationEnabled = ::handleLocationEnabled,
            onLocationDisabled = ::handleLocationDisabled
        )
        batteryOptimizationManager = BatteryOptimizationManager(
            activity = this,
            context = this,
            onBatteryOptimizationDisabled = ::handleBatteryOptimizationDisabled,
            onBatteryOptimizationFailed = ::handleBatteryOptimizationFailed
        )
        onboardingCoordinator = OnboardingCoordinator(
            activity = this,
            permissionManager = permissionManager,
            onOnboardingComplete = ::handleOnboardingComplete,
            onOnboardingFailed = ::handleOnboardingFailed
        )
        
        setContent {
            BitchatTheme {
                Surface(
                    modifier = Modifier.fillMaxSize(),
                    color = MaterialTheme.colorScheme.background
                ) {
                    OnboardingFlowScreen()
                }
            }
        }
        
        // Collect state changes in a lifecycle-aware manner
        lifecycleScope.launch {
            repeatOnLifecycle(Lifecycle.State.STARTED) {
                mainViewModel.onboardingState.collect { state ->
                    handleOnboardingStateChange(state)
                }
            }
        }
        
        // Only start onboarding process if we're in the initial CHECKING state
        // This prevents restarting onboarding on configuration changes
        if (mainViewModel.onboardingState.value == OnboardingState.CHECKING) {
            checkOnboardingStatus()
        }
    }
    
    @Composable
    private fun OnboardingFlowScreen() {
        val onboardingState by mainViewModel.onboardingState.collectAsState()
        val bluetoothStatus by mainViewModel.bluetoothStatus.collectAsState()
        val locationStatus by mainViewModel.locationStatus.collectAsState()
        val errorMessage by mainViewModel.errorMessage.collectAsState()
        val isBluetoothLoading by mainViewModel.isBluetoothLoading.collectAsState()
        val isLocationLoading by mainViewModel.isLocationLoading.collectAsState()
        
        when (onboardingState) {
            OnboardingState.CHECKING -> {
                InitializingScreen()
            }
            
            OnboardingState.BLUETOOTH_CHECK -> {
                BluetoothCheckScreen(
                    status = bluetoothStatus,
                    onEnableBluetooth = {
                        mainViewModel.updateBluetoothLoading(true)
                        bluetoothStatusManager.requestEnableBluetooth()
                    },
                    onRetry = {
                        checkBluetoothAndProceed()
                    },
                    isLoading = isBluetoothLoading
                )
            }
            
            OnboardingState.LOCATION_CHECK -> {
                LocationCheckScreen(
                    status = locationStatus,
                    onEnableLocation = {
                        mainViewModel.updateLocationLoading(true)
                        locationStatusManager.requestEnableLocation()
                    },
                    onRetry = {
                        checkLocationAndProceed()
                    },
                    isLoading = isLocationLoading
                )
            }
            
            OnboardingState.BATTERY_OPTIMIZATION_CHECK -> {
                BatteryOptimizationScreen(
                    status = batteryOptimizationStatus,
                    onDisableBatteryOptimization = {
                        isBatteryOptimizationLoading = true
                        batteryOptimizationManager.requestDisableBatteryOptimization()
                    },
                    onRetry = {
                        checkBatteryOptimizationAndProceed()
                    },
                    onSkip = {
                        // Skip battery optimization and proceed
                        proceedWithPermissionCheck()
                    },
                    isLoading = isBatteryOptimizationLoading
                )
            }
            
            OnboardingState.PERMISSION_EXPLANATION -> {
                PermissionExplanationScreen(
                    permissionCategories = permissionManager.getCategorizedPermissions(),
                    onContinue = {
                        mainViewModel.updateOnboardingState(OnboardingState.PERMISSION_REQUESTING)
                        onboardingCoordinator.requestPermissions()
                    }
                )
            }
            
            OnboardingState.PERMISSION_REQUESTING -> {
                InitializingScreen()
            }
            
            OnboardingState.INITIALIZING -> {
                InitializingScreen()
            }
            
            OnboardingState.COMPLETE -> {
                // Set up back navigation handling for the chat screen
                val backCallback = object : OnBackPressedCallback(true) {
                    override fun handleOnBackPressed() {
                        // Let ChatViewModel handle navigation state
                        val handled = chatViewModel.handleBackPressed()
                        if (!handled) {
                            // If ChatViewModel doesn't handle it, disable this callback 
                            // and let the system handle it (which will exit the app)
                            this.isEnabled = false
                            onBackPressedDispatcher.onBackPressed()
                            this.isEnabled = true
                        }
                    }
                }
                
                // Add the callback - this will be automatically removed when the activity is destroyed
                onBackPressedDispatcher.addCallback(this, backCallback)
                
                ChatScreen(viewModel = chatViewModel)
            }
            
            OnboardingState.ERROR -> {
                InitializationErrorScreen(
                    errorMessage = errorMessage,
                    onRetry = {
                        mainViewModel.updateOnboardingState(OnboardingState.CHECKING)
                        checkOnboardingStatus()
                    },
                    onOpenSettings = {
                        onboardingCoordinator.openAppSettings()
                    }
                )
            }
        }
    }
    
    private fun handleOnboardingStateChange(state: OnboardingState) {

        when (state) {
            OnboardingState.COMPLETE -> {
                // App is fully initialized, mesh service is running
                android.util.Log.d("MainActivity", "Onboarding completed - app ready")
            }
            OnboardingState.ERROR -> {
                android.util.Log.e("MainActivity", "Onboarding error state reached")
            }
            else -> {}
        }
    }
    
    private fun checkOnboardingStatus() {
        android.util.Log.d("MainActivity", "Checking onboarding status")
        
        lifecycleScope.launch {
            // Small delay to show the checking state
            delay(500)
            
            // First check Bluetooth status (always required)
            checkBluetoothAndProceed()
        }
    }
    
    /**
     * Check Bluetooth status and proceed with onboarding flow
     */
    private fun checkBluetoothAndProceed() {
        // android.util.Log.d("MainActivity", "Checking Bluetooth status")
        
        // For first-time users, skip Bluetooth check and go straight to permissions
        // We'll check Bluetooth after permissions are granted
        if (permissionManager.isFirstTimeLaunch()) {
            android.util.Log.d("MainActivity", "First-time launch, skipping Bluetooth check - will check after permissions")
            proceedWithPermissionCheck()
            return
        }
        
        // For existing users, check Bluetooth status first
        bluetoothStatusManager.logBluetoothStatus()
        mainViewModel.updateBluetoothStatus(bluetoothStatusManager.checkBluetoothStatus())
        
        when (mainViewModel.bluetoothStatus.value) {
            BluetoothStatus.ENABLED -> {
                // Bluetooth is enabled, check location services next
                checkLocationAndProceed()
            }
            BluetoothStatus.DISABLED -> {
                // Show Bluetooth enable screen (should have permissions as existing user)
                android.util.Log.d("MainActivity", "Bluetooth disabled, showing enable screen")
                mainViewModel.updateOnboardingState(OnboardingState.BLUETOOTH_CHECK)
                mainViewModel.updateBluetoothLoading(false)
            }
            BluetoothStatus.NOT_SUPPORTED -> {
                // Device doesn't support Bluetooth
                android.util.Log.e("MainActivity", "Bluetooth not supported")
                mainViewModel.updateOnboardingState(OnboardingState.BLUETOOTH_CHECK)
                mainViewModel.updateBluetoothLoading(false)
            }
        }
    }
    
    /**
     * Proceed with permission checking 
     */
    private fun proceedWithPermissionCheck() {
        android.util.Log.d("MainActivity", "Proceeding with permission check")
        
        lifecycleScope.launch {
            delay(200) // Small delay for smooth transition
            
            if (permissionManager.isFirstTimeLaunch()) {
                android.util.Log.d("MainActivity", "First time launch, showing permission explanation")
                mainViewModel.updateOnboardingState(OnboardingState.PERMISSION_EXPLANATION)
            } else if (permissionManager.areAllPermissionsGranted()) {
                android.util.Log.d("MainActivity", "Existing user with permissions, initializing app")
                mainViewModel.updateOnboardingState(OnboardingState.INITIALIZING)
                initializeApp()
            } else {
                android.util.Log.d("MainActivity", "Existing user missing permissions, showing explanation")
                mainViewModel.updateOnboardingState(OnboardingState.PERMISSION_EXPLANATION)
            }
        }
    }
    
    /**
     * Handle Bluetooth enabled callback
     */
    private fun handleBluetoothEnabled() {
        android.util.Log.d("MainActivity", "Bluetooth enabled by user")
        mainViewModel.updateBluetoothLoading(false)
        mainViewModel.updateBluetoothStatus(BluetoothStatus.ENABLED)
        checkLocationAndProceed()
    }

    /**
     * Check Location services status and proceed with onboarding flow
     */
    private fun checkLocationAndProceed() {
        android.util.Log.d("MainActivity", "Checking location services status")
        
        // For first-time users, skip location check and go straight to permissions
        // We'll check location after permissions are granted
        if (permissionManager.isFirstTimeLaunch()) {
            android.util.Log.d("MainActivity", "First-time launch, skipping location check - will check after permissions")
            proceedWithPermissionCheck()
            return
        }
        
        // For existing users, check location status
        locationStatusManager.logLocationStatus()
        mainViewModel.updateLocationStatus(locationStatusManager.checkLocationStatus())
        
        when (mainViewModel.locationStatus.value) {
            LocationStatus.ENABLED -> {
                // Location services enabled, check battery optimization next
                checkBatteryOptimizationAndProceed()
            }
            LocationStatus.DISABLED -> {
                // Show location enable screen (should have permissions as existing user)
                android.util.Log.d("MainActivity", "Location services disabled, showing enable screen")
                mainViewModel.updateOnboardingState(OnboardingState.LOCATION_CHECK)
                mainViewModel.updateLocationLoading(false)
            }
            LocationStatus.NOT_AVAILABLE -> {
                // Device doesn't support location services (very unusual)
                android.util.Log.e("MainActivity", "Location services not available")
                mainViewModel.updateOnboardingState(OnboardingState.LOCATION_CHECK)
                mainViewModel.updateLocationLoading(false)
            }
        }
    }

    /**
     * Handle Location enabled callback
     */
    private fun handleLocationEnabled() {
        android.util.Log.d("MainActivity", "Location services enabled by user")
<<<<<<< HEAD
        isLocationLoading = false
        locationStatus = LocationStatus.ENABLED
        checkBatteryOptimizationAndProceed()
    }

    /**
     * Check Battery Optimization status and proceed with onboarding flow
     */
    private fun checkBatteryOptimizationAndProceed() {
        android.util.Log.d("MainActivity", "Checking battery optimization status")
        
        // For first-time users, skip battery optimization check and go straight to permissions
        // We'll check battery optimization after permissions are granted
        if (permissionManager.isFirstTimeLaunch()) {
            android.util.Log.d("MainActivity", "First-time launch, skipping battery optimization check - will check after permissions")
            proceedWithPermissionCheck()
            return
        }
        
        // For existing users, check battery optimization status
        batteryOptimizationManager.logBatteryOptimizationStatus()
        
        batteryOptimizationStatus = when {
            !batteryOptimizationManager.isBatteryOptimizationSupported() -> BatteryOptimizationStatus.NOT_SUPPORTED
            batteryOptimizationManager.isBatteryOptimizationDisabled() -> BatteryOptimizationStatus.DISABLED
            else -> BatteryOptimizationStatus.ENABLED
        }
        
        when (batteryOptimizationStatus) {
            BatteryOptimizationStatus.DISABLED, BatteryOptimizationStatus.NOT_SUPPORTED -> {
                // Battery optimization is disabled or not supported, proceed with permission check
                proceedWithPermissionCheck()
            }
            BatteryOptimizationStatus.ENABLED -> {
                // Show battery optimization disable screen
                android.util.Log.d("MainActivity", "Battery optimization enabled, showing disable screen")
                onboardingState = OnboardingState.BATTERY_OPTIMIZATION_CHECK
                isBatteryOptimizationLoading = false
            }
        }
    }

    /**
     * Handle Battery Optimization disabled callback
     */
    private fun handleBatteryOptimizationDisabled() {
        android.util.Log.d("MainActivity", "Battery optimization disabled by user")
        isBatteryOptimizationLoading = false
        batteryOptimizationStatus = BatteryOptimizationStatus.DISABLED
        proceedWithPermissionCheck()
    }

    /**
     * Handle Battery Optimization failed callback
     */
    private fun handleBatteryOptimizationFailed(message: String) {
        android.util.Log.w("MainActivity", "Battery optimization disable failed: $message")
        isBatteryOptimizationLoading = false
        
        // Don't treat this as a fatal error - proceed with onboarding
        // User can always change this setting later
=======
        mainViewModel.updateLocationLoading(false)
        mainViewModel.updateLocationStatus(LocationStatus.ENABLED)
>>>>>>> 50cbb69e
        proceedWithPermissionCheck()
    }

    /**
     * Handle Location disabled callback
     */
    private fun handleLocationDisabled(message: String) {
        android.util.Log.w("MainActivity", "Location services disabled or failed: $message")
        mainViewModel.updateLocationLoading(false)
        mainViewModel.updateLocationStatus(locationStatusManager.checkLocationStatus())
        
        when {
            mainViewModel.locationStatus.value == LocationStatus.NOT_AVAILABLE -> {
                // Show permanent error for devices without location services
                mainViewModel.updateErrorMessage(message)
                mainViewModel.updateOnboardingState(OnboardingState.ERROR)
            }
            else -> {
                // Stay on location check screen for retry
                mainViewModel.updateOnboardingState(OnboardingState.LOCATION_CHECK)
            }
        }
    }
    
    /**
     * Handle Bluetooth disabled callback
     */
    private fun handleBluetoothDisabled(message: String) {
        android.util.Log.w("MainActivity", "Bluetooth disabled or failed: $message")
        mainViewModel.updateBluetoothLoading(false)
        mainViewModel.updateBluetoothStatus(bluetoothStatusManager.checkBluetoothStatus())
        
        when {
            mainViewModel.bluetoothStatus.value == BluetoothStatus.NOT_SUPPORTED -> {
                // Show permanent error for unsupported devices
                mainViewModel.updateErrorMessage(message)
                mainViewModel.updateOnboardingState(OnboardingState.ERROR)
            }
            message.contains("Permission") && permissionManager.isFirstTimeLaunch() -> {
                // During first-time onboarding, if Bluetooth enable fails due to permissions,
                // proceed to permission explanation screen where user will grant permissions first
                android.util.Log.d("MainActivity", "Bluetooth enable requires permissions, proceeding to permission explanation")
                proceedWithPermissionCheck()
            }
            message.contains("Permission") -> {
                // For existing users, redirect to permission explanation to grant missing permissions
                android.util.Log.d("MainActivity", "Bluetooth enable requires permissions, showing permission explanation")
                mainViewModel.updateOnboardingState(OnboardingState.PERMISSION_EXPLANATION)
            }
            else -> {
                // Stay on Bluetooth check screen for retry
                mainViewModel.updateOnboardingState(OnboardingState.BLUETOOTH_CHECK)
            }
        }
    }
    
    private fun handleOnboardingComplete() {
        android.util.Log.d("MainActivity", "Onboarding completed, checking Bluetooth, Location, and Battery Optimization before initializing app")
        
        // After permissions are granted, re-check Bluetooth, Location, and Battery Optimization status
        val currentBluetoothStatus = bluetoothStatusManager.checkBluetoothStatus()
        val currentLocationStatus = locationStatusManager.checkLocationStatus()
        val currentBatteryOptimizationStatus = when {
            !batteryOptimizationManager.isBatteryOptimizationSupported() -> BatteryOptimizationStatus.NOT_SUPPORTED
            batteryOptimizationManager.isBatteryOptimizationDisabled() -> BatteryOptimizationStatus.DISABLED
            else -> BatteryOptimizationStatus.ENABLED
        }
        
        when {
            currentBluetoothStatus != BluetoothStatus.ENABLED -> {
                // Bluetooth still disabled, but now we have permissions to enable it
                android.util.Log.d("MainActivity", "Permissions granted, but Bluetooth still disabled. Showing Bluetooth enable screen.")
                mainViewModel.updateBluetoothStatus(currentBluetoothStatus)
                mainViewModel.updateOnboardingState(OnboardingState.BLUETOOTH_CHECK)
                mainViewModel.updateBluetoothLoading(false)
            }
            currentLocationStatus != LocationStatus.ENABLED -> {
                // Location services still disabled, but now we have permissions to enable it
                android.util.Log.d("MainActivity", "Permissions granted, but Location services still disabled. Showing Location enable screen.")
                mainViewModel.updateLocationStatus(currentLocationStatus)
                mainViewModel.updateOnboardingState(OnboardingState.LOCATION_CHECK)
                mainViewModel.updateLocationLoading(false)
            }
            currentBatteryOptimizationStatus == BatteryOptimizationStatus.ENABLED -> {
                // Battery optimization is still enabled, show disable screen
                android.util.Log.d("MainActivity", "Permissions granted, but Battery optimization still enabled. Showing Battery optimization disable screen.")
                batteryOptimizationStatus = currentBatteryOptimizationStatus
                onboardingState = OnboardingState.BATTERY_OPTIMIZATION_CHECK
                isBatteryOptimizationLoading = false
            }
            else -> {
<<<<<<< HEAD
                // Bluetooth, Location, and Battery Optimization are all properly configured, proceed to app initialization
                android.util.Log.d("MainActivity", "Bluetooth, Location, and Battery Optimization all properly configured, proceeding to initialization")
                bluetoothStatus = currentBluetoothStatus
                locationStatus = currentLocationStatus
                batteryOptimizationStatus = currentBatteryOptimizationStatus
                onboardingState = OnboardingState.INITIALIZING
=======
                // Both are enabled, proceed to app initialization
                android.util.Log.d("MainActivity", "Both Bluetooth and Location services are enabled, proceeding to initialization")
                mainViewModel.updateOnboardingState(OnboardingState.INITIALIZING)
>>>>>>> 50cbb69e
                initializeApp()
            }
        }
    }
    
    private fun handleOnboardingFailed(message: String) {
        android.util.Log.e("MainActivity", "Onboarding failed: $message")
        mainViewModel.updateErrorMessage(message)
        mainViewModel.updateOnboardingState(OnboardingState.ERROR)
    }
    
    private fun initializeApp() {
        android.util.Log.d("MainActivity", "Starting app initialization")
        
        lifecycleScope.launch {
            try {
                // Initialize the app with a proper delay to ensure Bluetooth stack is ready
                // This solves the issue where app needs restart to work on first install
                delay(1000) // Give the system time to process permission grants
                
                android.util.Log.d("MainActivity", "Permissions verified, initializing chat system")
                
                // Ensure all permissions are still granted (user might have revoked in settings)
                if (!permissionManager.areAllPermissionsGranted()) {
                    val missing = permissionManager.getMissingPermissions()
                    android.util.Log.w("MainActivity", "Permissions revoked during initialization: $missing")
                    handleOnboardingFailed("Some permissions were revoked. Please grant all permissions to continue.")
                    return@launch
                }
                
                // Set up mesh service delegate and start services
                meshService.delegate = chatViewModel
                meshService.startServices()
                
                android.util.Log.d("MainActivity", "Mesh service started successfully")
                
                // Handle any notification intent
                handleNotificationIntent(intent)
                
                // Small delay to ensure mesh service is fully initialized
                delay(500)
                
                android.util.Log.d("MainActivity", "App initialization complete")
                mainViewModel.updateOnboardingState(OnboardingState.COMPLETE)
                
            } catch (e: Exception) {
                android.util.Log.e("MainActivity", "Failed to initialize app", e)
                handleOnboardingFailed("Failed to initialize the app: ${e.message}")
            }
        }
    }
    
    override fun onNewIntent(intent: Intent) {
        super.onNewIntent(intent)
        // Handle notification intents when app is already running
        if (mainViewModel.onboardingState.value == OnboardingState.COMPLETE) {
            handleNotificationIntent(intent)
        }
    }
    
    override fun onResume() {
        super.onResume()
        // Check Bluetooth and Location status on resume and handle accordingly
        if (mainViewModel.onboardingState.value == OnboardingState.COMPLETE) {
            // Set app foreground state
            meshService.connectionManager.setAppBackgroundState(false)
            chatViewModel.setAppBackgroundState(false)
            
            // Check if Bluetooth was disabled while app was backgrounded
            val currentBluetoothStatus = bluetoothStatusManager.checkBluetoothStatus()
            if (currentBluetoothStatus != BluetoothStatus.ENABLED) {
                android.util.Log.w("MainActivity", "Bluetooth disabled while app was backgrounded")
                mainViewModel.updateBluetoothStatus(currentBluetoothStatus)
                mainViewModel.updateOnboardingState(OnboardingState.BLUETOOTH_CHECK)
                mainViewModel.updateBluetoothLoading(false)
                return
            }
            
            // Check if location services were disabled while app was backgrounded
            val currentLocationStatus = locationStatusManager.checkLocationStatus()
            if (currentLocationStatus != LocationStatus.ENABLED) {
                android.util.Log.w("MainActivity", "Location services disabled while app was backgrounded")
                mainViewModel.updateLocationStatus(currentLocationStatus)
                mainViewModel.updateOnboardingState(OnboardingState.LOCATION_CHECK)
                mainViewModel.updateLocationLoading(false)
            }
        }
    }
    
    override fun onPause() {
        super.onPause()
        // Only set background state if app is fully initialized
        if (mainViewModel.onboardingState.value == OnboardingState.COMPLETE) {
            // Set app background state
            meshService.connectionManager.setAppBackgroundState(true)
            chatViewModel.setAppBackgroundState(true)
        }
    }
    
    /**
     * Handle intents from notification clicks - open specific private chat
     */
    private fun handleNotificationIntent(intent: Intent) {
        val shouldOpenPrivateChat = intent.getBooleanExtra(
            com.bitchat.android.ui.NotificationManager.EXTRA_OPEN_PRIVATE_CHAT, 
            false
        )
        
        if (shouldOpenPrivateChat) {
            val peerID = intent.getStringExtra(com.bitchat.android.ui.NotificationManager.EXTRA_PEER_ID)
            val senderNickname = intent.getStringExtra(com.bitchat.android.ui.NotificationManager.EXTRA_SENDER_NICKNAME)
            
            if (peerID != null) {
                android.util.Log.d("MainActivity", "Opening private chat with $senderNickname (peerID: $peerID) from notification")
                
                // Open the private chat with this peer
                chatViewModel.startPrivateChat(peerID)
                
                // Clear notifications for this sender since user is now viewing the chat
                chatViewModel.clearNotificationsForSender(peerID)
            }
        }
    }
    
    /**
     * Restart mesh services (for debugging/troubleshooting)
     */
    fun restartMeshServices() {
        if (mainViewModel.onboardingState.value == OnboardingState.COMPLETE) {
            lifecycleScope.launch {
                try {
                    android.util.Log.d("MainActivity", "Restarting mesh services")
                    meshService.stopServices()
                    delay(1000)
                    meshService.startServices()
                    android.util.Log.d("MainActivity", "Mesh services restarted successfully")
                } catch (e: Exception) {
                    android.util.Log.e("MainActivity", "Error restarting mesh services: ${e.message}")
                }
            }
        }
    }

    override fun onDestroy() {
        super.onDestroy()
        
        // Cleanup location status manager
        try {
            locationStatusManager.cleanup()
            android.util.Log.d("MainActivity", "Location status manager cleaned up successfully")
        } catch (e: Exception) {
            android.util.Log.w("MainActivity", "Error cleaning up location status manager: ${e.message}")
        }
        
        // Stop mesh services if app was fully initialized
        if (mainViewModel.onboardingState.value == OnboardingState.COMPLETE) {
            try {
                meshService.stopServices()
                android.util.Log.d("MainActivity", "Mesh services stopped successfully")
            } catch (e: Exception) {
                android.util.Log.w("MainActivity", "Error stopping mesh services in onDestroy: ${e.message}")
            }
        }
    }
}<|MERGE_RESOLUTION|>--- conflicted
+++ resolved
@@ -21,6 +21,9 @@
 import com.bitchat.android.onboarding.BluetoothCheckScreen
 import com.bitchat.android.onboarding.BluetoothStatus
 import com.bitchat.android.onboarding.BluetoothStatusManager
+import com.bitchat.android.onboarding.BatteryOptimizationManager
+import com.bitchat.android.onboarding.BatteryOptimizationScreen
+import com.bitchat.android.onboarding.BatteryOptimizationStatus
 import com.bitchat.android.onboarding.InitializationErrorScreen
 import com.bitchat.android.onboarding.InitializingScreen
 import com.bitchat.android.onboarding.LocationCheckScreen
@@ -56,33 +59,8 @@
         }
     }
     
-<<<<<<< HEAD
-    // UI state for onboarding flow
-    private var onboardingState by mutableStateOf(OnboardingState.CHECKING)
-    private var bluetoothStatus by mutableStateOf(BluetoothStatus.ENABLED)
-    private var locationStatus by mutableStateOf(LocationStatus.ENABLED)
-    private var batteryOptimizationStatus by mutableStateOf(BatteryOptimizationStatus.DISABLED)
-    private var errorMessage by mutableStateOf("")
-    private var isBluetoothLoading by mutableStateOf(false)
-    private var isLocationLoading by mutableStateOf(false)
-    private var isBatteryOptimizationLoading by mutableStateOf(false)
-    
-    enum class OnboardingState {
-        CHECKING,
-        BLUETOOTH_CHECK,
-        LOCATION_CHECK,
-        BATTERY_OPTIMIZATION_CHECK,
-        PERMISSION_EXPLANATION,
-        PERMISSION_REQUESTING,
-        INITIALIZING,
-        COMPLETE,
-        ERROR
-    }
-    
-    
-    
-=======
->>>>>>> 50cbb69e
+
+    
     override fun onCreate(savedInstanceState: Bundle?) {
         super.onCreate(savedInstanceState)
         
@@ -148,9 +126,11 @@
         val onboardingState by mainViewModel.onboardingState.collectAsState()
         val bluetoothStatus by mainViewModel.bluetoothStatus.collectAsState()
         val locationStatus by mainViewModel.locationStatus.collectAsState()
+        val batteryOptimizationStatus by mainViewModel.batteryOptimizationStatus.collectAsState()
         val errorMessage by mainViewModel.errorMessage.collectAsState()
         val isBluetoothLoading by mainViewModel.isBluetoothLoading.collectAsState()
         val isLocationLoading by mainViewModel.isLocationLoading.collectAsState()
+        val isBatteryOptimizationLoading by mainViewModel.isBatteryOptimizationLoading.collectAsState()
         
         when (onboardingState) {
             OnboardingState.CHECKING -> {
@@ -189,7 +169,7 @@
                 BatteryOptimizationScreen(
                     status = batteryOptimizationStatus,
                     onDisableBatteryOptimization = {
-                        isBatteryOptimizationLoading = true
+                        mainViewModel.updateBatteryOptimizationLoading(true)
                         batteryOptimizationManager.requestDisableBatteryOptimization()
                     },
                     onRetry = {
@@ -398,73 +378,9 @@
      */
     private fun handleLocationEnabled() {
         android.util.Log.d("MainActivity", "Location services enabled by user")
-<<<<<<< HEAD
-        isLocationLoading = false
-        locationStatus = LocationStatus.ENABLED
-        checkBatteryOptimizationAndProceed()
-    }
-
-    /**
-     * Check Battery Optimization status and proceed with onboarding flow
-     */
-    private fun checkBatteryOptimizationAndProceed() {
-        android.util.Log.d("MainActivity", "Checking battery optimization status")
-        
-        // For first-time users, skip battery optimization check and go straight to permissions
-        // We'll check battery optimization after permissions are granted
-        if (permissionManager.isFirstTimeLaunch()) {
-            android.util.Log.d("MainActivity", "First-time launch, skipping battery optimization check - will check after permissions")
-            proceedWithPermissionCheck()
-            return
-        }
-        
-        // For existing users, check battery optimization status
-        batteryOptimizationManager.logBatteryOptimizationStatus()
-        
-        batteryOptimizationStatus = when {
-            !batteryOptimizationManager.isBatteryOptimizationSupported() -> BatteryOptimizationStatus.NOT_SUPPORTED
-            batteryOptimizationManager.isBatteryOptimizationDisabled() -> BatteryOptimizationStatus.DISABLED
-            else -> BatteryOptimizationStatus.ENABLED
-        }
-        
-        when (batteryOptimizationStatus) {
-            BatteryOptimizationStatus.DISABLED, BatteryOptimizationStatus.NOT_SUPPORTED -> {
-                // Battery optimization is disabled or not supported, proceed with permission check
-                proceedWithPermissionCheck()
-            }
-            BatteryOptimizationStatus.ENABLED -> {
-                // Show battery optimization disable screen
-                android.util.Log.d("MainActivity", "Battery optimization enabled, showing disable screen")
-                onboardingState = OnboardingState.BATTERY_OPTIMIZATION_CHECK
-                isBatteryOptimizationLoading = false
-            }
-        }
-    }
-
-    /**
-     * Handle Battery Optimization disabled callback
-     */
-    private fun handleBatteryOptimizationDisabled() {
-        android.util.Log.d("MainActivity", "Battery optimization disabled by user")
-        isBatteryOptimizationLoading = false
-        batteryOptimizationStatus = BatteryOptimizationStatus.DISABLED
-        proceedWithPermissionCheck()
-    }
-
-    /**
-     * Handle Battery Optimization failed callback
-     */
-    private fun handleBatteryOptimizationFailed(message: String) {
-        android.util.Log.w("MainActivity", "Battery optimization disable failed: $message")
-        isBatteryOptimizationLoading = false
-        
-        // Don't treat this as a fatal error - proceed with onboarding
-        // User can always change this setting later
-=======
         mainViewModel.updateLocationLoading(false)
         mainViewModel.updateLocationStatus(LocationStatus.ENABLED)
->>>>>>> 50cbb69e
-        proceedWithPermissionCheck()
+        checkBatteryOptimizationAndProceed()
     }
 
     /**
@@ -548,25 +464,16 @@
                 mainViewModel.updateLocationLoading(false)
             }
             currentBatteryOptimizationStatus == BatteryOptimizationStatus.ENABLED -> {
-                // Battery optimization is still enabled, show disable screen
-                android.util.Log.d("MainActivity", "Permissions granted, but Battery optimization still enabled. Showing Battery optimization disable screen.")
-                batteryOptimizationStatus = currentBatteryOptimizationStatus
-                onboardingState = OnboardingState.BATTERY_OPTIMIZATION_CHECK
-                isBatteryOptimizationLoading = false
+                // Battery optimization still enabled, show battery optimization screen
+                android.util.Log.d("MainActivity", "Permissions granted, but battery optimization still enabled. Showing battery optimization screen.")
+                mainViewModel.updateBatteryOptimizationStatus(currentBatteryOptimizationStatus)
+                mainViewModel.updateOnboardingState(OnboardingState.BATTERY_OPTIMIZATION_CHECK)
+                mainViewModel.updateBatteryOptimizationLoading(false)
             }
             else -> {
-<<<<<<< HEAD
-                // Bluetooth, Location, and Battery Optimization are all properly configured, proceed to app initialization
-                android.util.Log.d("MainActivity", "Bluetooth, Location, and Battery Optimization all properly configured, proceeding to initialization")
-                bluetoothStatus = currentBluetoothStatus
-                locationStatus = currentLocationStatus
-                batteryOptimizationStatus = currentBatteryOptimizationStatus
-                onboardingState = OnboardingState.INITIALIZING
-=======
                 // Both are enabled, proceed to app initialization
                 android.util.Log.d("MainActivity", "Both Bluetooth and Location services are enabled, proceeding to initialization")
                 mainViewModel.updateOnboardingState(OnboardingState.INITIALIZING)
->>>>>>> 50cbb69e
                 initializeApp()
             }
         }
@@ -576,6 +483,70 @@
         android.util.Log.e("MainActivity", "Onboarding failed: $message")
         mainViewModel.updateErrorMessage(message)
         mainViewModel.updateOnboardingState(OnboardingState.ERROR)
+    }
+    
+    /**
+     * Check Battery Optimization status and proceed with onboarding flow
+     */
+    private fun checkBatteryOptimizationAndProceed() {
+        android.util.Log.d("MainActivity", "Checking battery optimization status")
+        
+        // For first-time users, skip battery optimization check and go straight to permissions
+        // We'll check battery optimization after permissions are granted
+        if (permissionManager.isFirstTimeLaunch()) {
+            android.util.Log.d("MainActivity", "First-time launch, skipping battery optimization check - will check after permissions")
+            proceedWithPermissionCheck()
+            return
+        }
+        
+        // For existing users, check battery optimization status
+        batteryOptimizationManager.logBatteryOptimizationStatus()
+        val currentBatteryOptimizationStatus = when {
+            !batteryOptimizationManager.isBatteryOptimizationSupported() -> BatteryOptimizationStatus.NOT_SUPPORTED
+            batteryOptimizationManager.isBatteryOptimizationDisabled() -> BatteryOptimizationStatus.DISABLED
+            else -> BatteryOptimizationStatus.ENABLED
+        }
+        mainViewModel.updateBatteryOptimizationStatus(currentBatteryOptimizationStatus)
+        
+        when (currentBatteryOptimizationStatus) {
+            BatteryOptimizationStatus.DISABLED, BatteryOptimizationStatus.NOT_SUPPORTED -> {
+                // Battery optimization is disabled or not supported, proceed with permission check
+                proceedWithPermissionCheck()
+            }
+            BatteryOptimizationStatus.ENABLED -> {
+                // Show battery optimization disable screen
+                android.util.Log.d("MainActivity", "Battery optimization enabled, showing disable screen")
+                mainViewModel.updateOnboardingState(OnboardingState.BATTERY_OPTIMIZATION_CHECK)
+                mainViewModel.updateBatteryOptimizationLoading(false)
+            }
+        }
+    }
+    
+    /**
+     * Handle Battery Optimization disabled callback
+     */
+    private fun handleBatteryOptimizationDisabled() {
+        android.util.Log.d("MainActivity", "Battery optimization disabled by user")
+        mainViewModel.updateBatteryOptimizationLoading(false)
+        mainViewModel.updateBatteryOptimizationStatus(BatteryOptimizationStatus.DISABLED)
+        proceedWithPermissionCheck()
+    }
+    
+    /**
+     * Handle Battery Optimization failed callback
+     */
+    private fun handleBatteryOptimizationFailed(message: String) {
+        android.util.Log.w("MainActivity", "Battery optimization disable failed: $message")
+        mainViewModel.updateBatteryOptimizationLoading(false)
+        val currentStatus = when {
+            !batteryOptimizationManager.isBatteryOptimizationSupported() -> BatteryOptimizationStatus.NOT_SUPPORTED
+            batteryOptimizationManager.isBatteryOptimizationDisabled() -> BatteryOptimizationStatus.DISABLED
+            else -> BatteryOptimizationStatus.ENABLED
+        }
+        mainViewModel.updateBatteryOptimizationStatus(currentStatus)
+        
+        // Stay on battery optimization check screen for retry
+        mainViewModel.updateOnboardingState(OnboardingState.BATTERY_OPTIMIZATION_CHECK)
     }
     
     private fun initializeApp() {
